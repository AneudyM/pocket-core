package rpc

import (
	"context"
	"io"
	"os"
	"strings"
	"testing"
	"time"

	"github.com/tendermint/tendermint/rpc/client/http"

	"github.com/pokt-network/pocket-core/app"
	bam "github.com/pokt-network/pocket-core/baseapp"
	"github.com/pokt-network/pocket-core/codec"
	cfg "github.com/pokt-network/pocket-core/config"
	"github.com/pokt-network/pocket-core/crypto"
	"github.com/pokt-network/pocket-core/crypto/keys"
	"github.com/pokt-network/pocket-core/store"
	sdk "github.com/pokt-network/pocket-core/types"
	"github.com/pokt-network/pocket-core/types/module"
	apps "github.com/pokt-network/pocket-core/x/apps"
	appsTypes "github.com/pokt-network/pocket-core/x/apps/types"
	"github.com/pokt-network/pocket-core/x/auth"
	"github.com/pokt-network/pocket-core/x/gov"
	govTypes "github.com/pokt-network/pocket-core/x/gov/types"
	"github.com/pokt-network/pocket-core/x/nodes"
	nodesTypes "github.com/pokt-network/pocket-core/x/nodes/types"
	pocket "github.com/pokt-network/pocket-core/x/pocketcore"
	pocketTypes "github.com/pokt-network/pocket-core/x/pocketcore/types"
	"github.com/stretchr/testify/assert"
	tmCfg "github.com/tendermint/tendermint/config"
	"github.com/tendermint/tendermint/libs/log"
	"github.com/tendermint/tendermint/node"
	"github.com/tendermint/tendermint/p2p"
	"github.com/tendermint/tendermint/proxy"
	"github.com/tendermint/tendermint/rpc/client"
	cTypes "github.com/tendermint/tendermint/rpc/core/types"
	"github.com/tendermint/tendermint/types"
	dbm "github.com/tendermint/tm-db"
)

func NewInMemoryTendermintNode(t *testing.T, genesisState []byte) (tendermintNode *node.Node, keybase keys.Keybase, cleanup func()) {
	app.MakeCodec() // needed for queries and tx
	// create the in memory tendermint node and keybase
	tendermintNode, keybase = inMemTendermintNode(genesisState)
	// test assertions
	if tendermintNode == nil {
		panic("tendermintNode should not be nil")
	}
	if keybase == nil {
		panic("should not be nil")
	}
	assert.NotNil(t, tendermintNode)
	assert.NotNil(t, keybase)
	// init cache in memory
	pocketTypes.InitConfig(&pocketTypes.HostedBlockchains{
		M: make(map[string]pocketTypes.HostedBlockchain),
	}, tendermintNode.Logger, sdk.DefaultTestingPocketConfig())
	// start the in memory node
	err := tendermintNode.Start()
	// assert that it is not nil
	assert.Nil(t, err)
	// provide cleanup function
	cleanup = func() {
		err = tendermintNode.Stop()
		if err != nil {
			panic(err)
		}
		err = os.RemoveAll(tendermintNode.Config().DBPath)
		if err != nil {
			panic(err)
		}
		pocketTypes.ClearEvidence()
		pocketTypes.ClearSessionCache()
		inMemKB = nil
	}
	return
}

func TestNewInMemory(t *testing.T) {
	_, _, cleanup := NewInMemoryTendermintNode(t, oneValTwoNodeGenesisState())
	defer cleanup()
}

var (
	memCDC  *codec.Codec
	inMemKB keys.Keybase
	memCLI  client.Client
)

const (
	dummyChainsHash = "0001"
	dummyChainsURL  = "https://foo.bar:8080"
	dummyServiceURL = "https://foo.bar:8081"
	defaultTMURI    = "tcp://localhost:26657"
)

func getInMemoryKeybase() keys.Keybase {
	if inMemKB == nil {
		inMemKB = keys.NewInMemory()
		_, err := inMemKB.Create("test")
		if err != nil {
			panic(err)
		}
		_, err = inMemKB.GetCoinbase()
		if err != nil {
			panic(err)
		}
	}
	return inMemKB
}

func inMemTendermintNode(genesisState []byte) (*node.Node, keys.Keybase) {
	kb := getInMemoryKeybase()
	cb, err := kb.GetCoinbase()
	if err != nil {
		panic(err)
	}
	pk, err := kb.ExportPrivateKeyObject(cb.GetAddress(), "test")
	if err != nil {
		panic(err)
	}
	genDocProvider := func() (*types.GenesisDoc, error) {
		return &types.GenesisDoc{
			GenesisTime: time.Time{},
			ChainID:     "pocket-test",
			ConsensusParams: &types.ConsensusParams{
				Block: types.BlockParams{
					MaxBytes:   15000,
					MaxGas:     -1,
					TimeIotaMs: 1,
				},
				Evidence: types.EvidenceParams{
					MaxAge: 1000000,
				},
				Validator: types.ValidatorParams{
					PubKeyTypes: []string{"ed25519"},
				},
			},
			Validators: nil,
			AppHash:    nil,
			AppState:   genesisState,
		}, nil
	}
	loggerFile, _ := os.Open(os.DevNull)
	c := config{
		TmConfig: getTestConfig(),
		Logger:   log.NewTMLogger(log.NewSyncWriter(loggerFile)),
	}
	db := dbm.NewMemDB()
	nodeKey := p2p.NodeKey{PrivKey: pk}
	privVal := cfg.GenFilePV(c.TmConfig.PrivValidatorKey, c.TmConfig.PrivValidatorState)
	privVal.Key.PrivKey = pk
	privVal.Key.PubKey = pk.PubKey()
	privVal.Key.Address = pk.PubKey().Address()
	pocketTypes.InitPVKeyFile(privVal.Key)

	creator := func(logger log.Logger, db dbm.DB, _ io.Writer) *app.PocketCoreApp {
		m := map[string]pocketTypes.HostedBlockchain{sdk.PlaceholderHash: {
			ID:  sdk.PlaceholderHash,
			URL: dummyChainsURL,
		}}
		p := app.NewPocketCoreApp(app.GenState, getInMemoryKeybase(), getInMemoryTMClient(), &pocketTypes.HostedBlockchains{M: m}, logger, db, bam.SetPruning(store.PruneNothing))
		return p
	}
	//upgradePrivVal(c.TmConfig)
	dbProvider := func(*node.DBContext) (dbm.DB, error) {
		return db, nil
	}
	baseapp := creator(c.Logger, db, io.Writer(nil))
<<<<<<< HEAD
	//txIndexer, err := node.CreateTxIndexer(c.TmConfig, node.DefaultDBProvider)
	//if err != nil {
	//	fmt.Println(err.Error())
	//	return nil, nil
	//}
	//// setup blockstore
	//blockStore, stateDB, err := node.InitDBs(c.TmConfig, node.DefaultDBProvider)
	//if err != nil {
	//	fmt.Println(err.Error())
	//	return nil, nil
	//}
	//// Make Evidence Reactor
	//evidenceReactor, evidencePool, err := node.CreateEvidenceReactor(c.TmConfig, node.DefaultDBProvider, stateDB, c.Logger)
	//if err != nil {
	//	fmt.Println(err.Error())
	//	return nil, nil
	//}
	c.TmConfig.TxIndex.Indexer = ""
	tmNode, err := node.NewNode(
=======
	tmNode, err := node.NewNode(baseapp,
>>>>>>> 3306e9eb
		c.TmConfig,
		privVal,
		&nodeKey,
		proxy.NewLocalClientCreator(baseapp),
		genDocProvider,
		dbProvider,
		node.DefaultMetricsProvider(c.TmConfig.Instrumentation),
		c.Logger.With("module", "node"),
	)
	if err != nil {
		panic(err)
	}
	c.TmConfig.TxIndex.Indexer = "kv"
	store, err := node.DefaultDBProvider(&node.DBContext{"tx_index", c.TmConfig})
	if err != nil {
		panic(err)
	}
	baseapp.SetTxIndexer(sdk.NewTxIndex(store, baseapp.Codec(), 1, sdk.IndexEvents(splitAndTrimEmpty(c.TmConfig.TxIndex.IndexKeys, ",", " ")))) // TODO config cache size
	baseapp.SetBlockstore(tmNode.BlockStore())
	baseapp.SetEvidencePool(tmNode.EvidencePool())
	//baseapp.pocketKeeper.TmNode = client.NewLocal(tmNode)
	baseapp.SetTendermintNode(tmNode)
	app.PCA = baseapp
	return tmNode, kb
}

func splitAndTrimEmpty(s, sep, cutset string) []string {
	if s == "" {
		return []string{}
	}

	spl := strings.Split(s, sep)
	nonEmptyStrings := make([]string, 0, len(spl))
	for i := 0; i < len(spl); i++ {
		element := strings.Trim(spl[i], cutset)
		if element != "" {
			nonEmptyStrings = append(nonEmptyStrings, element)
		}
	}
	return nonEmptyStrings
}
func memCodec() *codec.Codec {
	if memCDC == nil {
		memCDC = codec.New()
		module.NewBasicManager(
			apps.AppModuleBasic{},
			auth.AppModuleBasic{},
			gov.AppModuleBasic{},
			nodes.AppModuleBasic{},
			pocket.AppModuleBasic{},
		).RegisterCodec(memCDC)
		sdk.RegisterCodec(memCDC)
		codec.RegisterCrypto(memCDC)
	}
	return memCDC
}

func getInMemoryTMClient() client.Client {
	if memCLI == nil || !memCLI.IsRunning() {
		memCLI, _ = http.New(defaultTMURI, "/websocket")
	}
	return memCLI
}

func subscribeTo(t *testing.T, eventType string) (cli client.Client, stopClient func(), eventChan <-chan cTypes.ResultEvent) {
	ctx, cancel := getBackgroundContext()
	cli = getInMemoryTMClient()
	if !cli.IsRunning() {
		_ = cli.Start()
	}
	stopClient = func() {
		err := cli.UnsubscribeAll(ctx, "helpers")
		if err != nil {
			t.Fatal(err)
		}
		err = cli.Stop()
		if err != nil {
			t.Fatal(err)
		}
		memCLI = nil
		cancel()
	}
	eventChan, err := cli.Subscribe(ctx, "helpers", types.QueryForEvent(eventType).String())
	if err != nil {
		panic(err)
	}
	return
}

func getBackgroundContext() (context.Context, func()) {
	return context.WithCancel(context.Background())
}

func getTestConfig() (tmConfg *tmCfg.Config) {
	tmConfg = tmCfg.TestConfig()
	tmConfg.RPC.ListenAddress = defaultTMURI
	tmConfg.Consensus.CreateEmptyBlocks = true // Set this to false to only produce blocks when there are txs or when the AppHash changes
	tmConfg.Consensus.SkipTimeoutCommit = false
	tmConfg.Consensus.CreateEmptyBlocksInterval = time.Duration(50) * time.Millisecond
	tmConfg.Consensus.TimeoutCommit = time.Duration(50) * time.Millisecond
	tmConfg.TxIndex.Indexer = "kv"
	tmConfg.TxIndex.IndexKeys = "tx.hash,tx.height,message.sender"
	return
}

func oneValTwoNodeGenesisState() []byte {
	kb := getInMemoryKeybase()
	kp1, err := kb.GetCoinbase()
	if err != nil {
		panic(err)
	}
	kp2, err := kb.Create("test")
	if err != nil {
		panic(err)
	}
	pubKey := kp1.PublicKey
	pubKey2 := kp2.PublicKey
	defaultGenesis := module.NewBasicManager(
		apps.AppModuleBasic{},
		auth.AppModuleBasic{},
		gov.AppModuleBasic{},
		nodes.AppModuleBasic{},
		pocket.AppModuleBasic{},
		gov.AppModuleBasic{},
	).DefaultGenesis()
	// set coinbase as a validator
	rawPOS := defaultGenesis[nodesTypes.ModuleName]
	var posGenesisState nodesTypes.GenesisState
	memCodec().MustUnmarshalJSON(rawPOS, &posGenesisState)
	posGenesisState.Validators = append(posGenesisState.Validators,
		nodesTypes.Validator{Address: sdk.Address(pubKey.Address()),
			PublicKey:    pubKey,
			Status:       sdk.Staked,
			Chains:       []string{dummyChainsHash},
			ServiceURL:   dummyServiceURL,
			StakedTokens: sdk.NewInt(1000000000000000)})
	res := memCodec().MustMarshalJSON(posGenesisState)
	defaultGenesis[nodesTypes.ModuleName] = res
	// set coinbase as account holding coins
	rawAccounts := defaultGenesis[auth.ModuleName]
	var authGenState auth.GenesisState
	memCodec().MustUnmarshalJSON(rawAccounts, &authGenState)
	authGenState.Accounts = append(authGenState.Accounts, &auth.BaseAccount{
		Address: sdk.Address(pubKey.Address()),
		Coins:   sdk.NewCoins(sdk.NewCoin(sdk.DefaultStakeDenom, sdk.NewInt(1000000000))),
		PubKey:  pubKey,
	})
	// add second account
	authGenState.Accounts = append(authGenState.Accounts, &auth.BaseAccount{
		Address: sdk.Address(pubKey2.Address()),
		Coins:   sdk.NewCoins(sdk.NewCoin(sdk.DefaultStakeDenom, sdk.NewInt(1000000000))),
		PubKey:  pubKey,
	})
	res2 := memCodec().MustMarshalJSON(authGenState)
	defaultGenesis[auth.ModuleName] = res2
	// set default chain for module
	rawPocket := defaultGenesis[pocketTypes.ModuleName]
	var pocketGenesisState pocketTypes.GenesisState
	memCodec().MustUnmarshalJSON(rawPocket, &pocketGenesisState)
	pocketGenesisState.Params.SupportedBlockchains = []string{dummyChainsHash}
	res3 := memCodec().MustMarshalJSON(pocketGenesisState)
	defaultGenesis[pocketTypes.ModuleName] = res3
	// set default governance in genesis
	var govGenesisState govTypes.GenesisState
	rawGov := defaultGenesis[govTypes.ModuleName]
	memCodec().MustUnmarshalJSON(rawGov, &govGenesisState)
	mACL := createTestACL(kp1)
	govGenesisState.Params.ACL = mACL
	govGenesisState.Params.DAOOwner = kp1.GetAddress()
	govGenesisState.Params.Upgrade = govTypes.NewUpgrade(10000, "2.0.0")
	res4 := memCodec().MustMarshalJSON(govGenesisState)
	defaultGenesis[govTypes.ModuleName] = res4
	pocketGenesisState.Params.SupportedBlockchains = []string{dummyChainsHash}
	// end genesis setup
	app.GenState = defaultGenesis
	j, _ := memCodec().MarshalJSONIndent(defaultGenesis, "", "    ")
	return j
}

var testACL govTypes.ACL

func createTestACL(kp keys.KeyPair) govTypes.ACL {
	if testACL == nil {
		acl := govTypes.ACL{}
		acl = make([]govTypes.ACLPair, 0)
		acl.SetOwner("auth/MaxMemoCharacters", kp.GetAddress())
		acl.SetOwner("auth/TxSigLimit", kp.GetAddress())
		acl.SetOwner("gov/daoOwner", kp.GetAddress())
		acl.SetOwner("gov/acl", kp.GetAddress())
		acl.SetOwner("pos/StakeDenom", kp.GetAddress())
		acl.SetOwner("pocketcore/SupportedBlockchains", kp.GetAddress())
		acl.SetOwner("pos/DowntimeJailDuration", kp.GetAddress())
		acl.SetOwner("pos/SlashFractionDoubleSign", kp.GetAddress())
		acl.SetOwner("pos/SlashFractionDowntime", kp.GetAddress())
		acl.SetOwner("auth/FeeMultipliers", kp.GetAddress())
		acl.SetOwner("application/ApplicationStakeMinimum", kp.GetAddress())
		acl.SetOwner("pocketcore/ClaimExpiration", kp.GetAddress())
		acl.SetOwner("pocketcore/SessionNodeCount", kp.GetAddress())
		acl.SetOwner("pocketcore/MinimumNumberOfProofs", kp.GetAddress())
		acl.SetOwner("pocketcore/ReplayAttackBurnMultiplier", kp.GetAddress())
		acl.SetOwner("pos/MaxValidators", kp.GetAddress())
		acl.SetOwner("pos/ProposerPercentage", kp.GetAddress())
		acl.SetOwner("application/StabilityAdjustment", kp.GetAddress())
		acl.SetOwner("application/AppUnstakingTime", kp.GetAddress())
		acl.SetOwner("application/ParticipationRateOn", kp.GetAddress())
		acl.SetOwner("pos/MaxEvidenceAge", kp.GetAddress())
		acl.SetOwner("pos/MinSignedPerWindow", kp.GetAddress())
		acl.SetOwner("pos/StakeMinimum", kp.GetAddress())
		acl.SetOwner("pos/UnstakingTime", kp.GetAddress())
		acl.SetOwner("pos/RelaysToTokensMultiplier", kp.GetAddress())
		acl.SetOwner("application/BaseRelaysPerPOKT", kp.GetAddress())
		acl.SetOwner("pocketcore/ClaimSubmissionWindow", kp.GetAddress())
		acl.SetOwner("pos/DAOAllocation", kp.GetAddress())
		acl.SetOwner("pos/SignedBlocksWindow", kp.GetAddress())
		acl.SetOwner("pos/BlocksPerSession", kp.GetAddress())
		acl.SetOwner("application/MaxApplications", kp.GetAddress())
		acl.SetOwner("gov/daoOwner", kp.GetAddress())
		acl.SetOwner("gov/upgrade", kp.GetAddress())
		acl.SetOwner("application/MaximumChains", kp.GetAddress())
		acl.SetOwner("pos/MaximumChains", kp.GetAddress())
		acl.SetOwner("pos/MaxJailedBlocks", kp.GetAddress())
		testACL = acl
	}
	return testACL
}

func fiveValidatorsOneAppGenesis() (genBz []byte, keys []crypto.PrivateKey, validators nodesTypes.Validators, application appsTypes.Application) {
	kb := getInMemoryKeybase()
	// create keypairs
	kp1, err := kb.GetCoinbase()
	if err != nil {
		panic(err)
	}
	kp2, err := kb.Create("test")
	if err != nil {
		panic(err)
	}
	pk1, err := kb.ExportPrivateKeyObject(kp1.GetAddress(), "test")
	if err != nil {
		panic(err)
	}
	pk2, err := kb.ExportPrivateKeyObject(kp2.GetAddress(), "test")
	if err != nil {
		panic(err)
	}
	var kys []crypto.PrivateKey
	kys = append(kys, pk1, pk2, crypto.GenerateEd25519PrivKey(), crypto.GenerateEd25519PrivKey(), crypto.GenerateEd25519PrivKey())
	// get public kys
	pubKey := kp1.PublicKey
	pubKey2 := kp2.PublicKey
	pubKey3 := kys[2].PublicKey()
	pubKey4 := kys[3].PublicKey()
	pubKey5 := kys[4].PublicKey()
	defaultGenesis := module.NewBasicManager(
		apps.AppModuleBasic{},
		auth.AppModuleBasic{},
		gov.AppModuleBasic{},
		nodes.AppModuleBasic{},
		pocket.AppModuleBasic{},
	).DefaultGenesis()
	// setup validators
	rawPOS := defaultGenesis[nodesTypes.ModuleName]
	var posGenesisState nodesTypes.GenesisState
	memCodec().MustUnmarshalJSON(rawPOS, &posGenesisState)
	// validator 1
	posGenesisState.Validators = append(posGenesisState.Validators,
		nodesTypes.Validator{Address: sdk.Address(pubKey.Address()),
			PublicKey:    pubKey,
			Status:       sdk.Staked,
			Chains:       []string{dummyChainsHash},
			ServiceURL:   PlaceholderServiceURL,
			StakedTokens: sdk.NewInt(1000000000000000000)})
	// validator 2
	posGenesisState.Validators = append(posGenesisState.Validators,
		nodesTypes.Validator{Address: sdk.Address(pubKey2.Address()),
			PublicKey:    pubKey2,
			Status:       sdk.Staked,
			Chains:       []string{dummyChainsHash},
			ServiceURL:   PlaceholderServiceURL,
			StakedTokens: sdk.NewInt(10000000)})
	// validator 3
	posGenesisState.Validators = append(posGenesisState.Validators,
		nodesTypes.Validator{Address: sdk.Address(pubKey3.Address()),
			PublicKey:    pubKey3,
			Status:       sdk.Staked,
			Chains:       []string{dummyChainsHash},
			ServiceURL:   PlaceholderServiceURL,
			StakedTokens: sdk.NewInt(10000000)})
	// validator 4
	posGenesisState.Validators = append(posGenesisState.Validators,
		nodesTypes.Validator{Address: sdk.Address(pubKey4.Address()),
			PublicKey:    pubKey4,
			Status:       sdk.Staked,
			Chains:       []string{dummyChainsHash},
			ServiceURL:   PlaceholderServiceURL,
			StakedTokens: sdk.NewInt(10000000)})
	// validator 5
	posGenesisState.Validators = append(posGenesisState.Validators,
		nodesTypes.Validator{Address: sdk.Address(pubKey5.Address()),
			PublicKey:    pubKey5,
			Status:       sdk.Staked,
			Chains:       []string{dummyChainsHash},
			ServiceURL:   PlaceholderServiceURL,
			StakedTokens: sdk.NewInt(10000000)})
	// marshal into json
	res := memCodec().MustMarshalJSON(posGenesisState)
	defaultGenesis[nodesTypes.ModuleName] = res
	// setup applications
	rawApps := defaultGenesis[appsTypes.ModuleName]
	var appsGenesisState appsTypes.GenesisState
	memCodec().MustUnmarshalJSON(rawApps, &appsGenesisState)
	// application 1
	appsGenesisState.Applications = append(appsGenesisState.Applications, appsTypes.Application{
		Address:                 kp2.GetAddress(),
		PublicKey:               kp2.PublicKey,
		Jailed:                  false,
		Status:                  sdk.Staked,
		Chains:                  []string{dummyChainsHash},
		StakedTokens:            sdk.NewInt(10000000),
		MaxRelays:               sdk.NewInt(100000),
		UnstakingCompletionTime: time.Time{},
	})
	res2 := memCodec().MustMarshalJSON(appsGenesisState)
	defaultGenesis[appsTypes.ModuleName] = res2
	// accounts
	rawAccounts := defaultGenesis[auth.ModuleName]
	var authGenState auth.GenesisState
	memCodec().MustUnmarshalJSON(rawAccounts, &authGenState)
	authGenState.Accounts = append(authGenState.Accounts, &auth.BaseAccount{
		Address: sdk.Address(pubKey.Address()),
		Coins:   sdk.NewCoins(sdk.NewCoin(sdk.DefaultStakeDenom, sdk.NewInt(1000000000))),
		PubKey:  pubKey,
	})
	res = memCodec().MustMarshalJSON(authGenState)
	defaultGenesis[auth.ModuleName] = res
	// setup supported blockchains
	rawPocket := defaultGenesis[pocketTypes.ModuleName]
	var pocketGenesisState pocketTypes.GenesisState
	memCodec().MustUnmarshalJSON(rawPocket, &pocketGenesisState)
	pocketGenesisState.Params.SupportedBlockchains = []string{dummyChainsHash}
	pocketGenesisState.Params.ClaimSubmissionWindow = 10
	res3 := memCodec().MustMarshalJSON(pocketGenesisState)
	defaultGenesis[pocketTypes.ModuleName] = res3
	// set default governance in genesis
	var govGenesisState govTypes.GenesisState
	rawGov := defaultGenesis[govTypes.ModuleName]
	memCodec().MustUnmarshalJSON(rawGov, &govGenesisState)
	nMACL := createTestACL(kp1)
	govGenesisState.Params.Upgrade = govTypes.NewUpgrade(10000, "2.0.0")
	govGenesisState.Params.ACL = nMACL
	govGenesisState.Params.DAOOwner = kp1.GetAddress()
	govGenesisState.DAOTokens = sdk.NewInt(1000)
	res4 := memCodec().MustMarshalJSON(govGenesisState)
	defaultGenesis[govTypes.ModuleName] = res4
	// end genesis setup
	app.GenState = defaultGenesis
	j, _ := memCodec().MarshalJSONIndent(defaultGenesis, "", "    ")
	return j, kys, posGenesisState.Validators, appsGenesisState.Applications[0]
}

type config struct {
	TmConfig    *tmCfg.Config
	Logger      log.Logger
	TraceWriter string
}<|MERGE_RESOLUTION|>--- conflicted
+++ resolved
@@ -169,29 +169,9 @@
 		return db, nil
 	}
 	baseapp := creator(c.Logger, db, io.Writer(nil))
-<<<<<<< HEAD
-	//txIndexer, err := node.CreateTxIndexer(c.TmConfig, node.DefaultDBProvider)
-	//if err != nil {
-	//	fmt.Println(err.Error())
-	//	return nil, nil
-	//}
-	//// setup blockstore
-	//blockStore, stateDB, err := node.InitDBs(c.TmConfig, node.DefaultDBProvider)
-	//if err != nil {
-	//	fmt.Println(err.Error())
-	//	return nil, nil
-	//}
-	//// Make Evidence Reactor
-	//evidenceReactor, evidencePool, err := node.CreateEvidenceReactor(c.TmConfig, node.DefaultDBProvider, stateDB, c.Logger)
-	//if err != nil {
-	//	fmt.Println(err.Error())
-	//	return nil, nil
-	//}
+
 	c.TmConfig.TxIndex.Indexer = ""
-	tmNode, err := node.NewNode(
-=======
 	tmNode, err := node.NewNode(baseapp,
->>>>>>> 3306e9eb
 		c.TmConfig,
 		privVal,
 		&nodeKey,
